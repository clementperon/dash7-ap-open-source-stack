/*
 *  This program does a continuous TX on a specific channel
 *  Authors:
 *  	glenn.ergeerts@artesis.be
 */


#include <string.h>

#include <phy/phy.h>

#include <hal/system.h>
#include <hal/leds.h>


#define PACKET_LEN 19
#define INTERRUPT_BUTTON1 	(1)
#define CHANNEL_COUNT	8

static u8 packet[PACKET_LEN] = { 0x13, 0x50, 0xF1, 0x20, 0x59, 0x40, 0x46, 0x93, 0x21, 0xAB, 0x00, 0x31, 0x00, 0x24, 0x00, 0x00, 0x00, 0x01, 0x01 };

<<<<<<< HEAD
phy_tx_cfg_t tx_cfg = {
	0x12, // spectrum ID
	0, // coding scheme
	0,
	PACKET_LEN,
	packet
};

=======
static u8 spectrum_ids[CHANNEL_COUNT] = { 0x10, 0x12, 0x14, 0x16, 0x18, 0x1A, 0x1C, 0x1E }; // TODO only normal channel classes?

static u8 current_spectrum_index = 0;

static u8 interrupt_flags = 0;

phy_tx_cfg_t tx_cfg = {
	    0x10, // spectrum ID
		0, // coding scheme
		0, // sync word class
	    packet,
	    PACKET_LEN,
	    10
};

u8 get_next_spectrum_id()
{
	current_spectrum_index++;
	if(current_spectrum_index == CHANNEL_COUNT)
		current_spectrum_index = 0;

	return spectrum_ids[current_spectrum_index];
}

void tx_callback()
{
	led_toggle(3);
	phy_tx(&tx_cfg);
}

>>>>>>> 60aeb6bc
void main(void) {
	system_init();
	button_enable_interrupts();

	phy_init();

	while(1)
	{
<<<<<<< HEAD
        if (!phy_is_tx_in_progress()) {
        	led_toggle(3);
        	phy_tx(&tx_cfg);
=======
        if(INTERRUPT_BUTTON1 & interrupt_flags)
        {
        	interrupt_flags &= ~INTERRUPT_BUTTON1;

        	tx_cfg.spectrum_id = get_next_spectrum_id();
        	phy_tx(&tx_cfg);

        	button_clear_interrupt_flag();
        	button_enable_interrupts();
>>>>>>> 60aeb6bc
        }

		system_lowpower_mode(4, 1);
	}
<<<<<<< HEAD
=======
}

#pragma vector=PORT1_VECTOR
__interrupt void PORT1_ISR (void)
{
	if(button_is_active(1))
		interrupt_flags |= INTERRUPT_BUTTON1;
	else
		interrupt_flags &= ~INTERRUPT_BUTTON1;

	if(interrupt_flags != 0)
	{
		button_disable_interrupts();
		// TODO: debouncing
		LPM4_EXIT;
	}
>>>>>>> 60aeb6bc
}<|MERGE_RESOLUTION|>--- conflicted
+++ resolved
@@ -1,7 +1,7 @@
 /*
  *  This program does a continuous TX on a specific channel
  *  Authors:
- *  	glenn.ergeerts@artesis.be
+ *      glenn.ergeerts@artesis.be
  */
 
 
@@ -14,21 +14,11 @@
 
 
 #define PACKET_LEN 19
-#define INTERRUPT_BUTTON1 	(1)
-#define CHANNEL_COUNT	8
+#define INTERRUPT_BUTTON1       (1)
+#define CHANNEL_COUNT   8
 
 static u8 packet[PACKET_LEN] = { 0x13, 0x50, 0xF1, 0x20, 0x59, 0x40, 0x46, 0x93, 0x21, 0xAB, 0x00, 0x31, 0x00, 0x24, 0x00, 0x00, 0x00, 0x01, 0x01 };
 
-<<<<<<< HEAD
-phy_tx_cfg_t tx_cfg = {
-	0x12, // spectrum ID
-	0, // coding scheme
-	0,
-	PACKET_LEN,
-	packet
-};
-
-=======
 static u8 spectrum_ids[CHANNEL_COUNT] = { 0x10, 0x12, 0x14, 0x16, 0x18, 0x1A, 0x1C, 0x1E }; // TODO only normal channel classes?
 
 static u8 current_spectrum_index = 0;
@@ -36,74 +26,62 @@
 static u8 interrupt_flags = 0;
 
 phy_tx_cfg_t tx_cfg = {
-	    0x10, // spectrum ID
-		0, // coding scheme
-		0, // sync word class
-	    packet,
-	    PACKET_LEN,
-	    10
+	0x10,
+	0,
+	0,
+	PACKET_LEN,
+	packet
 };
 
 u8 get_next_spectrum_id()
 {
-	current_spectrum_index++;
-	if(current_spectrum_index == CHANNEL_COUNT)
-		current_spectrum_index = 0;
+        current_spectrum_index++;
+        if(current_spectrum_index == CHANNEL_COUNT)
+                current_spectrum_index = 0;
 
-	return spectrum_ids[current_spectrum_index];
+        return spectrum_ids[current_spectrum_index];
 }
 
-void tx_callback()
-{
-	led_toggle(3);
-	phy_tx(&tx_cfg);
-}
+void main(void) {
+        system_init();
+        button_enable_interrupts();
 
->>>>>>> 60aeb6bc
-void main(void) {
-	system_init();
-	button_enable_interrupts();
+        phy_init();
 
-	phy_init();
+        while(1)
+        {
+        	if(!phy_is_tx_in_progress())
+        	{
+                led_toggle(3);
+                phy_tx(&tx_cfg);
+        	}
 
-	while(1)
-	{
-<<<<<<< HEAD
-        if (!phy_is_tx_in_progress()) {
-        	led_toggle(3);
-        	phy_tx(&tx_cfg);
-=======
-        if(INTERRUPT_BUTTON1 & interrupt_flags)
-        {
-        	interrupt_flags &= ~INTERRUPT_BUTTON1;
+			if(INTERRUPT_BUTTON1 & interrupt_flags)
+			{
+				interrupt_flags &= ~INTERRUPT_BUTTON1;
 
-        	tx_cfg.spectrum_id = get_next_spectrum_id();
-        	phy_tx(&tx_cfg);
+				tx_cfg.spectrum_id = get_next_spectrum_id();
 
-        	button_clear_interrupt_flag();
-        	button_enable_interrupts();
->>>>>>> 60aeb6bc
+				button_clear_interrupt_flag();
+				button_enable_interrupts();
+			}
+
+			system_lowpower_mode(4, 1);
         }
-
-		system_lowpower_mode(4, 1);
-	}
-<<<<<<< HEAD
-=======
 }
 
 #pragma vector=PORT1_VECTOR
 __interrupt void PORT1_ISR (void)
 {
-	if(button_is_active(1))
-		interrupt_flags |= INTERRUPT_BUTTON1;
-	else
-		interrupt_flags &= ~INTERRUPT_BUTTON1;
+        if(button_is_active(1))
+                interrupt_flags |= INTERRUPT_BUTTON1;
+        else
+                interrupt_flags &= ~INTERRUPT_BUTTON1;
 
-	if(interrupt_flags != 0)
-	{
-		button_disable_interrupts();
-		// TODO: debouncing
-		LPM4_EXIT;
-	}
->>>>>>> 60aeb6bc
+        if(interrupt_flags != 0)
+        {
+                button_disable_interrupts();
+                // TODO: debouncing
+                LPM4_EXIT;
+        }
 }