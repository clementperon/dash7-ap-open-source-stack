--- conflicted
+++ resolved
@@ -70,7 +70,6 @@
 
 	blink_led();
 
-<<<<<<< HEAD
 	if (rx_res->nwl_rx_res->protocol_type == ProtocolTypeNetworkProtocol)
 	{
 		nwl_ff_D7ANP_t* np = (nwl_ff_D7ANP_t*) (rx_res->nwl_rx_res->data);
@@ -105,21 +104,6 @@
 								address_ptr[1] >> 4, address_ptr[1] & 0x0F);
 		} else if (address_length == 8) {
 			log_print_string("Received Query from :%x%x%x%x%x%x%x%x%x%x%x%x%x%x%x;",
-								address_ptr[0] >> 4, address_ptr[0] & 0x0F,
-								address_ptr[1] >> 4, address_ptr[1] & 0x0F,
-								address_ptr[2] >> 4, address_ptr[2] & 0x0F,
-								address_ptr[3] >> 4, address_ptr[3] & 0x0F,
-								address_ptr[4] >> 4, address_ptr[4] & 0x0F,
-								address_ptr[5] >> 4, address_ptr[5] & 0x0F,
-								address_ptr[6] >> 4, address_ptr[6] & 0x0F,
-								address_ptr[7] >> 4, address_ptr[7] & 0x0F);
-		}
-	}
-
-	dll_frame_t* frame = (dll_frame_t*) (rx_res->nwl_rx_res->dll_rx_res->frame);
-=======
-	dll_foreground_frame_t* frame = (dll_foreground_frame_t*) (rx_res->nwl_rx_res->dll_rx_res->frame);
-	log_print_string("Received Query from :%x%x%x%x%x%x%x%x%x%x%x%x%x%x%x%x;",
 					frame->address_ctl->source_id[0] >> 4, frame->address_ctl->source_id[0] & 0x0F,
 					frame->address_ctl->source_id[1] >> 4, frame->address_ctl->source_id[1] & 0x0F,
 					frame->address_ctl->source_id[2] >> 4, frame->address_ctl->source_id[2] & 0x0F,
@@ -128,7 +112,6 @@
 					frame->address_ctl->source_id[5] >> 4, frame->address_ctl->source_id[5] & 0x0F,
 					frame->address_ctl->source_id[6] >> 4, frame->address_ctl->source_id[6] & 0x0F,
 					frame->address_ctl->source_id[7] >> 4, frame->address_ctl->source_id[7] & 0x0F);
->>>>>>> ba43655a
 	log_print_string("RSS: %d dBm", rx_res->nwl_rx_res->dll_rx_res->rssi);
 	log_print_string("Netto Link: %d dBm", rx_res->nwl_rx_res->dll_rx_res->rssi  - ((frame->control & 0x3F) - 32));
 
