--- conflicted
+++ resolved
@@ -391,12 +391,6 @@
     	rx_data.lqi = ReadSingleReg(RXFIFO) & 0x7F;
 		rx_data.length = *buffer;
 		rx_data.data = buffer;
-<<<<<<< HEAD
-
-		if(phy_rx_callback != NULL)
-			phy_rx_callback(&rx_data);
-=======
->>>>>>> fd033d7d
     }
 }
 
@@ -535,4 +529,4 @@
     rssi -= 64 + RSSI_OFFSET;     			// ...and then rescale it, including offset
 
     return rssi;
-}
+}