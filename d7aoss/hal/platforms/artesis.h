/*
 *  Created on: Nov 22, 2012
 *  Authors:
 * 		maarten.weyn@artesis.be
 *  	glenn.ergeerts@artesis.be
 */

#ifndef ARTESIS_H_
#define ARTESIS_H_

#include "../driverlib/5xx_6xx/gpio.h"

#include "../../types.h"
#include "../addresses.h"

#define LED_RED	1
#define LED_ORANGE 2

#define OUTPUT1_BASEADDRESS		__MSP430_BASEADDRESS_PORT3_R__
#define OUTPUT1_PORT			GPIO_PORT_P3
<<<<<<< HEAD
#define OUTPUT1_PIN 			GPIO_PIN0

#define OUTPUT2_BASEADDRESS 	__MSP430_BASEADDRESS_PORT3_R__
#define OUTPUT2_PORT 			GPIO_PORT_P3
#define OUTPUT2_PIN 			GPIO_PIN1

#define OUTPUT3_BASEADDRESS  	__MSP430_BASEADDRESS_PORT3_R__
#define OUTPUT3_PORT 			GPIO_PORT_P3
#define OUTPUT3_PIN 			GPIO_PIN0

#define INPUT1_BASEADDRESS		__MSP430_BASEADDRESS_PORT1_R__
#define INPUT1_PORT				GPIO_PORT_P1
#define INPUT1_PIN				GPIO_PIN0

#define INPUT2_BASEADDRESS		__MSP430_BASEADDRESS_PORT1_R__
#define INPUT2_PORT				GPIO_PORT_P1
#define INPUT2_PIN				GPIO_PIN1

#define INPUT3_BASEADDRESS		__MSP430_BASEADDRESS_PORT1_R__
#define INPUT3_PORT				GPIO_PORT_P1
#define INPUT3_PIN				GPIO_PIN0
=======
#define OUTPUT1_PIN 			GPIO_PIN1

#define OUTPUT2_BASEADDRESS 	__MSP430_BASEADDRESS_PORT3_R__
#define OUTPUT2_PORT 			GPIO_PORT_P3
#define OUTPUT2_PIN 			GPIO_PIN0

#define OUTPUT3_BASEADDRESS  	__MSP430_BASEADDRESS_PORT3_R__
#define OUTPUT3_PORT 			GPIO_PORT_P3
#define OUTPUT3_PIN 			GPIO_PIN1

#define INPUT1_BASEADDRESS		__MSP430_BASEADDRESS_PORT2_R__
#define INPUT1_PORT				GPIO_PORT_P2
#define INPUT1_PIN				GPIO_PIN0

#define INPUT2_BASEADDRESS		__MSP430_BASEADDRESS_PORT2_R__
#define INPUT2_PORT				GPIO_PORT_P2
#define INPUT2_PIN				GPIO_PIN1

#define INPUT3_BASEADDRESS		__MSP430_BASEADDRESS_PORT2_R__
#define INPUT3_PORT				GPIO_PORT_P2
#define INPUT3_PIN				GPIO_PIN1

#define UART_RX					P1MAP6
#define UART_TX					P1MAP5
>>>>>>> 3406d713

#endif /* ARTESIS_H_ */<|MERGE_RESOLUTION|>--- conflicted
+++ resolved
@@ -18,29 +18,6 @@
 
 #define OUTPUT1_BASEADDRESS		__MSP430_BASEADDRESS_PORT3_R__
 #define OUTPUT1_PORT			GPIO_PORT_P3
-<<<<<<< HEAD
-#define OUTPUT1_PIN 			GPIO_PIN0
-
-#define OUTPUT2_BASEADDRESS 	__MSP430_BASEADDRESS_PORT3_R__
-#define OUTPUT2_PORT 			GPIO_PORT_P3
-#define OUTPUT2_PIN 			GPIO_PIN1
-
-#define OUTPUT3_BASEADDRESS  	__MSP430_BASEADDRESS_PORT3_R__
-#define OUTPUT3_PORT 			GPIO_PORT_P3
-#define OUTPUT3_PIN 			GPIO_PIN0
-
-#define INPUT1_BASEADDRESS		__MSP430_BASEADDRESS_PORT1_R__
-#define INPUT1_PORT				GPIO_PORT_P1
-#define INPUT1_PIN				GPIO_PIN0
-
-#define INPUT2_BASEADDRESS		__MSP430_BASEADDRESS_PORT1_R__
-#define INPUT2_PORT				GPIO_PORT_P1
-#define INPUT2_PIN				GPIO_PIN1
-
-#define INPUT3_BASEADDRESS		__MSP430_BASEADDRESS_PORT1_R__
-#define INPUT3_PORT				GPIO_PORT_P1
-#define INPUT3_PIN				GPIO_PIN0
-=======
 #define OUTPUT1_PIN 			GPIO_PIN1
 
 #define OUTPUT2_BASEADDRESS 	__MSP430_BASEADDRESS_PORT3_R__
@@ -65,6 +42,5 @@
 
 #define UART_RX					P1MAP6
 #define UART_TX					P1MAP5
->>>>>>> 3406d713
 
 #endif /* ARTESIS_H_ */